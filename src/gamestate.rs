/*!
 * This module implements the gamestate trait to be used in reinforcement learning.
 */

use serde::{Deserialize, Serialize};

use crate::fortify::State;

#[derive(PartialEq, Eq, Hash, Clone, Copy, Debug, PartialOrd, Ord, Serialize, Deserialize)]
pub struct GameState {
    pub can_follow: bool,
    pub have_higher: bool,
    pub first_suit: i8,
    pub has_highest: [bool; 4],
    pub have_trump: bool,
    pub nb_cards: usize
}

/// All possible actions that the agent can take.
/// Technically, the action could be described as just a Card, but
/// these are realistic moves for many scenarios, to reduce the state-action space.
#[derive(Hash, PartialEq, Eq, Debug, PartialOrd, Ord, Serialize, Deserialize, Copy, Clone, Default)]
pub enum Action {
    #[default]
    /// play the lowest card you can
    PlayWorst,
    /// play a higher card, but the lowest you can
    RaiseLow,
    /// play a higher card, the highest you can
    RaiseHigh,
    /// play the highest trump card you can
    TrumpHigh,
    /// play the lowest trump card that buys it
    TrumpLow,
    /// play a card you know is the best one
    PlayBest,
    /// come out with a card you know is the best
    ComeBest,
}

impl State for GameState {
    type A = Action;
<<<<<<< HEAD
}

impl State for BidState {
    type A = Bid;
}

impl Bid {
    /// match the Bid to get a value which is used for ordering bids
    fn value(&self) -> i8 {
        match self {
            Bid::Accept(_, 8) => 0,
            Bid::Solo(_, 5) => 1,
            Bid::Accept(_, 9) => 2,
            Bid::Solo(_, 6) => 3,
            Bid::Accept(_, 10) => 4,
            Bid::Solo(_, 7) => 5,
            Bid::Accept(_, 11) => 6,
            Bid::SmallMisery => 7,
            Bid::Accept(_, 12) => 8,
            Bid::Solo(_, 8) => 9,
            Bid::Accept(_, 13) => 10,
            Bid::Abondance(_, 9) => 11,
            Bid::Trull => 12,
            Bid::LargeMisery => 13,
            Bid::Abondance(_, 10) => 14,
            Bid::Abondance(_, 11) => 15,
            Bid::OpenMisery => 16,
            Bid::Abondance(_, 12) => 17,
            Bid::SoloSlim(_) => 18,
            Bid::Pass => -1,
            Bid::Wait => -1,
            Bid::Propose(_) => -1,
            Bid::PassParole => -1,
            _ => -1,
        }
    }
}

impl PartialOrd for Bid {
    fn partial_cmp(&self, other: &Self) -> Option<std::cmp::Ordering> {
        let value_comp = self.value().cmp(&other.value());
        if value_comp == std::cmp::Ordering::Equal {
            if let Bid::Accept(s1, _) = self {
                if let Bid::Accept(s2, _) = other {
                    Some(s1.cmp(s2))
                } else {
                    None
                }
            } else if let Bid::Solo(s1, _) = self {
                if let Bid::Solo(s2, _) = other {
                    Some(s1.cmp(s2))
                } else {
                    None
                }
            } else if let Bid::Abondance(s1, _) = self {
                if let Bid::Abondance(s2, _) = other {
                    Some(s1.cmp(s2))
                } else {
                    None
                }
            } else {
                None
            }
        } else {
            Some(value_comp)
        }
    }
}

impl Ord for Bid {
    fn cmp(&self, other: &Self) -> std::cmp::Ordering {
        self.partial_cmp(other).unwrap_or(std::cmp::Ordering::Equal)
    }
=======
>>>>>>> 48e86c4a
}<|MERGE_RESOLUTION|>--- conflicted
+++ resolved
@@ -40,7 +40,6 @@
 
 impl State for GameState {
     type A = Action;
-<<<<<<< HEAD
 }
 
 impl State for BidState {
@@ -114,6 +113,4 @@
     fn cmp(&self, other: &Self) -> std::cmp::Ordering {
         self.partial_cmp(other).unwrap_or(std::cmp::Ordering::Equal)
     }
-=======
->>>>>>> 48e86c4a
 }